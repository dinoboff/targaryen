--- conflicted
+++ resolved
@@ -144,74 +144,42 @@
 }, {
   rule: 'root.child("foo").child(auth.foo).val() != null',
   wildchildren: [],
-<<<<<<< HEAD
-  scope: {auth: null, root: database.snapshot('/', {foo: {bar: true}})},
-=======
-  scope: {auth: null, root: new RuleDataSnapshot({foo: {bar: {'.value': true}}})},
->>>>>>> 95c30feb
+  scope: {auth: null, root: database.snapshot('/', {foo: {bar: true}})},
   willThrow: true
 }, {
   rule: 'root.child("foo").child(auth.foo).val() == null',
   wildchildren: [],
-<<<<<<< HEAD
-  scope: {auth: null, root: database.snapshot('/', {foo: {bar: true}})},
-=======
-  scope: {auth: null, root: new RuleDataSnapshot({foo: {bar: {'.value': true}}})},
->>>>>>> 95c30feb
+  scope: {auth: null, root: database.snapshot('/', {foo: {bar: true}})},
   willThrow: true
 }, {
   rule: 'root.child("foo").child(auth.foo).exists()',
   wildchildren: [],
-<<<<<<< HEAD
-  scope: {auth: null, root: database.snapshot('/', {foo: {bar: true}})},
-=======
-  scope: {auth: null, root: new RuleDataSnapshot({foo: {bar: {'.value': true}}})},
->>>>>>> 95c30feb
+  scope: {auth: null, root: database.snapshot('/', {foo: {bar: true}})},
   willThrow: true
 }, {
   rule: 'root.child("foo").child(auth.foo).exists() == false',
   wildchildren: [],
-<<<<<<< HEAD
-  scope: {auth: null, root: database.snapshot('/', {foo: {bar: true}})},
-=======
-  scope: {auth: null, root: new RuleDataSnapshot({foo: {bar: {'.value': true}}})},
->>>>>>> 95c30feb
+  scope: {auth: null, root: database.snapshot('/', {foo: {bar: true}})},
   willThrow: true
 }, {
   rule: 'root.child("foo").hasChild(auth.foo)',
   wildchildren: [],
-<<<<<<< HEAD
-  scope: {auth: null, root: database.snapshot('/', {foo: {bar: true}})},
-=======
-  scope: {auth: null, root: new RuleDataSnapshot({foo: {bar: {'.value': true}}})},
->>>>>>> 95c30feb
+  scope: {auth: null, root: database.snapshot('/', {foo: {bar: true}})},
   willThrow: true
 }, {
   rule: 'root.child("foo").hasChild(auth.foo) == false',
   wildchildren: [],
-<<<<<<< HEAD
-  scope: {auth: null, root: database.snapshot('/', {foo: {bar: true}})},
-=======
-  scope: {auth: null, root: new RuleDataSnapshot({foo: {bar: {'.value': true}}})},
->>>>>>> 95c30feb
+  scope: {auth: null, root: database.snapshot('/', {foo: {bar: true}})},
   willThrow: true
 }, {
   rule: 'root.child("foo").hasChildren([auth.foo])',
   wildchildren: [],
-<<<<<<< HEAD
-  scope: {auth: null, root: database.snapshot('/', {foo: {bar: true}})},
-=======
-  scope: {auth: null, root: new RuleDataSnapshot({foo: {bar: {'.value': true}}})},
->>>>>>> 95c30feb
+  scope: {auth: null, root: database.snapshot('/', {foo: {bar: true}})},
   willThrow: true
 }, {
   rule: 'root.child("foo").hasChildren([auth.foo]) == false',
   wildchildren: [],
-<<<<<<< HEAD
-  scope: {auth: null, root: database.snapshot('/', {foo: {bar: true}})},
-=======
-  scope: {auth: null, root: new RuleDataSnapshot({foo: {bar: {'.value': true}}})},
->>>>>>> 95c30feb
+  scope: {auth: null, root: database.snapshot('/', {foo: {bar: true}})},
   willThrow: true
 }, {
   rule: '"foo".contains(auth.foo)',
@@ -258,8 +226,6 @@
   wildchildren: [],
   scope: {auth: {foo: 1}},
   willThrow: true
-<<<<<<< HEAD
-=======
 }, {
   rule: '-auth.foo == -1',
   wildchildren: [],
@@ -280,7 +246,6 @@
   wildchildren: [],
   scope: {auth: {foo: 'one'}},
   result: true
->>>>>>> 95c30feb
 }];
 
 describe('Rule', function() {
@@ -464,7 +429,7 @@
 
         expect(() => fail.evaluate(scope)).to.throw();
         expect(() => pass.evaluate(scope)).to.not.throw();
-        expect(pass.evaluate(scope)).to.be.true;
+        expect(pass.evaluate(scope)).to.be.true();
       });
 
     });
@@ -478,7 +443,7 @@
 
         expect(() => fail.evaluate(scope)).to.throw();
         expect(() => pass.evaluate(scope)).to.not.throw();
-        expect(pass.evaluate(scope)).to.be.true;
+        expect(pass.evaluate(scope)).to.be.true();
       });
 
     });
