--- conflicted
+++ resolved
@@ -1,4 +1,3 @@
-<<<<<<< HEAD
 ## 3.0.0 (upcoming)
 
 - [Fix type inferring](https://github.com/goldibex/targaryen/pull/64).
@@ -27,13 +26,12 @@
 
 
 Thanks goes to @mhuebert, @RomansBermans and @simenbrekken for their contributions.
-=======
+
 ## 2.3.3 (2016-12-04)
 
 - [Fix write/patch debug message](https://github.com/goldibex/targaryen/pull/93).
 
 Thanks to @RomansBermans for reporting the issue.
->>>>>>> 4873d8e5
 
 ## 2.3.2 (2016-11-18)
 
