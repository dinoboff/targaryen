--- conflicted
+++ resolved
@@ -1,4 +1,3 @@
-<<<<<<< HEAD
 ## 3.0.0 (upcoming)
 
 - [Fix type inferring](https://github.com/goldibex/targaryen/pull/64).
@@ -26,13 +25,12 @@
 
 
 Thanks goes to @mhuebert for his contributions.
-=======
+
 ## 2.3.2 (2016-11-18)
 
 - [Fix runtime handling of null value](https://github.com/goldibex/targaryen/issues/86).
 
 Thanks to @RomansBermans and @simenbrekken for spotting the issue.
->>>>>>> 95c30feb
 
 ## 2.3.1 (2016-11-08)
 
